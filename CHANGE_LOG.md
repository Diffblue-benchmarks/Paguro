--- conflicted
+++ resolved
@@ -5,13 +5,10 @@
 release before upgrading to the next one.  The documentation next to each Deprecated annotation
 tells you what to use instead.  Once we delete the deprecated methods, that documentation goes too.
 
-<<<<<<< HEAD
-# Release 3.1.0: Kotlin compatibility phase I
- - Renamed all Mutable collections from Mutable___ to Mut___.
- - Added Kotlin as a Test dependency - Paguro's jar file is still around 270K, so Kotlin sold separately for now.
-
-# Release 3.0.16: RRB Tree
-=======
+# Release 4.0.0 Kotlin Compatibility
+
+Details will follow...
+
 # Release 3.0.17: RRB Tree
 Fixed bugs found using FindBugs - thanks to @cprice404.  There are still some reported bugs, but
 I think they are rare corner cases that lack clear solutions.  This was the low-hanging fruit.
@@ -22,7 +19,6 @@
  - UnmodMap.UnEntry.EntryToUnEntryIter.next() now returns a Tuple2 instead of some other one-off class. 
 
 #### Release 3.0.16: RRB Tree
->>>>>>> 3d35fef6
  - Added Option.Some.toString() and unit test for same.
 
 See [3.0 Upgrade](#30-upgrade) notes below if upgrading from 2.x
