UncleJim ("**Un**modifiable **Coll**ections for **J**ava&trade; **Imm**utability") brings the following to Java:

* Clojure's [immutable collections](src/main/java/org/organicdesign/fp/collections)
* Note: Sequence Abstraction will soon be replaced with [Transformation Description](https://github.com/GlenKPeterson/One-off_Examples/blob/master/src/main/java/org/organicdesign/fp/experiments/TransDesc.java) which is like a Clojure transducer or Paul Philips-style "View" of a data transformation.
* An [Equator](src/main/java/org/organicdesign/fp/collections/Equator.java) and [ComparisonContext](src/main/java/org/organicdesign/fp/collections/Equator.java#L45) which work like `java.util.Comparator`, but for hash-based collections.
* Simplified [functional interfaces](src/main/java/org/organicdesign/fp/function) that wrap checked exceptions
* [Memoization](src/main/java/org/organicdesign/fp/function/Function2.java#L59) for functions
* Unmodifiable interfaces which deprecate mutator methods and throw exceptions to help you retrofit legacy code.
* Better [unmodifiable wrappers](src/main/java/org/organicdesign/fp/StaticImports.java#L327) for existing Java collections that deprecate the methods that throw Unimplemented exceptions so that you can catch errors in your IDE instead of at runtime.
* A tiny language of brief helper functions: vec(), vecSkipNull(), tup(), hMap(), tMap(), hSet(), tSet(), etc. in the [StaticImports file](src/main/java/org/organicdesign/fp/StaticImports.java).

Fluent interfaces encourage you to write expressions (that evaluate) instead of statements (that produce void).
Immutable collections are fast enough to make it unnecessary to modify data in place.  UncleJim pushes Java toward Clojure, but keeps the type saftey, objects, classes, and C-like syntax that Java programmers are accustomed to.

Migrating large code bases to another language is not always practical.
This project lets you think about your code the way that Clojure and to some degree Scala programmers do, but still write Java.

Currently an *** Alpha Release ***.  The Sequence abstraction will soon be replaced with a [Transformation Description](https://github.com/GlenKPeterson/One-off_Examples/blob/master/src/main/java/org/organicdesign/fp/experiments/TransDesc.java) because the lazily evaluated and cached Sequence proved to be slow.  Until then, please use [View](src/main/java/org/organicdesign/fp/ephemeral/View.java) instead. The API is subject to other (hopefully minor) changes, but test coverage is currently at 73%:

![Test Coverage](testCoverage.png)

For complete API documentation, please build the javadoc:
`mvn javadoc:javadoc`

#Usage Examples
Create an immutable, type safe map from an enum:
```java
public enum ColorVal {
    RED('R'),
    GREEN('G'),
    BLUE('B');
    private final Character ch;
    ColorVal(Character c) { ch = c; }
    public Character ch() { return ch; }

    // Convert the values() array of this enum to a map of key/value pairs
    // This can be used to look up enum values by their character codes:
    public static final ImMap<Character,ColorVal> charToColorMap =
            Sequence.ofArray(values())
                    .toImMap(v -> Tuple2.of(v.ch(), v));
}
```

That map is "immutable" in a way that's safe to make extremely lightweight modified copies of.  Someone else could build off that collection to refer to just the RED and GREEN values, sometimes by number-characters instead of by letter-characters:

```java
// Original charToColorMap is unchanged by this
ImMap<Character,ColorVal> betterMap = ColorVal.charToColorMap
        .assoc('1', ColorVal.RED)
        .assoc('2', ColorVal.GREEN)
        .without('B');
```

Create an UnmodifiableMap of 0, 1, 2, or 3 items (no nulls) depending on the values of showFirst, showSecond, and showThird:
```java
ImMap<String,Integer> itemMap = PersistentMapSorted.ofSkipNull(
        showFirst ? Tuple2.of("One", 1) : null,
        showSecond ? Tuple2.of("Two", 2) : null,
        showThird ? Tuple2.of("Three", 3) : null);
```

Similar type-safe methods are available for producing [unmodifiable Sets and Lists of any length](src/main/java/org/organicdesign/fp/StaticImports.java#L180)
(unMaps currently go from 0 to 10 type-safe keys and values, or an infinite number of Map.Entries/Tuple2s).

Add another item to an immutable map?

```java
itemMap = itemMap.assoc("Four", 4);
```

Transform unmodifiable data into other unmodifiable data, lazily, without processing any more items than necessary (based on this unit test: [SequenceTest.java](src/test/java/org/organicdesign/fp/permanent/SequenceTest.java#L145)):

```java
ImList<Integer> list = Sequence.ofArray(4,5)//       4,5
        .prepend(Sequence.ofArray(1,2,3))   // 1,2,3,4,5
        .append(Sequence.ofArray(6,7,8,9))  // 1,2,3,4,5,6,7,8,9
        .filter(i -> i > 4)                 //         5,6,7,8,9
        .map(i -> i - 2)                    //     3,4,5,6,7
        .take(5)                            //     3,4,5,6
        .drop(2)                            //         5,6
        .toImList();

list.toString(); // Returns: "PersistentVector(4,5,6)"
```
These transformations do not change the underlying data.  They build a new collection by chaining together all the
operations you specify, then lazily applying them in a single pass.  The laziness is
implemented as an incremental pull, so that if your last operation is take(1), then the absolute minimum number of
items will be evaluated through all the functions you specified.  In the example above, items 7, 8, and 9 are never
processed.

#Motivations

The goals of this project are to make it easy to use Java:

 - Immutably (Josh Bloch Item 15)
 - Type safely (Josh Bloch Item 23)
 - Functionally (using first-class functions more easily)
 - Expressiveness/Brevity (Expressions over statements: all API calls evaluate to something useful for subsequent calls).
 - Minimizing the use of primitives and arrays (except for varargs, Suggested by Josh Bloch Items 23, 25, 26, 27, 28, 29)
 - Returning empty collections instead of <code>null</code> (Josh Bloch Item 43)
 - "Throw exceptions at people, not at code" (says Bill Venners, but also Josh Bloch Item 59)
 - Concurrency friendly (Josh Bloch Item 66, 67)
 - Context-sensitive equality: prefer Equator and Comparator to <code>equals()</code>, <code>hashcode()</code> and <code>compareTo()</code> ([Daniel Spiewak, Viktor Klang, Rúnar Óli Bjarnason, Hughes Chabot](http://glenpeterson.blogspot.com/2013/09/object-equality-is-context-relative.html), java.util.TreeSet, java.util.TreeMap)
 - Sensible toString() implementations (like Scala)
 - Compatibly with existing/legacy Java code

Higher order functions are not just briefer to write and read, they are less to *think* about.
They are useful abstractions that simplify your code and focus your attention on your goals rather than the details of how to accomplish them.
Function chaining: <code>xs.map(x -> x + 1).filter(x -> x > 7).head()</code> defines what you are doing and how you are doing it in the simplest possible way, hiding all details about how to iterate through the underlying collection.

The alternative - loops - are bundles of unnecessary complexity.
Loops generally require setting up accumulators, then running a gamut of <code>if</code>, <code>break</code>, and <code>continue</code> statements, like some kind of mad obstacle race that involves as many state changes as possible.
Different kinds of collections require different looping constructs - more complexity.
Looping code is vulnerable to "off-by-one" boundary overflow/underflow, improper initialization, accidental exit, infinite loops, forgetting to update a counter, updating the wrong counter...  The list goes on!
None of that has anything to do with why the loop was created in the first place which is to transform the underlying data.

You don't have to write that kind of code any more.
If you want to map one set of values according to a given function, say so with xs.map().
Filter?  xs.filter().
It's clearer, simpler, and like type safety, it eliminates whole classes of errors.

No data is changed when using the permanent transformers in this project.
They allow you to write nearly elegant programs whose function calls chain together and evaluate into a useful result.
Clojure works like this, only the syntax makes the evaluation go inside out from the order you read the statements in (hence Clojure's two arrow operators).
With method chaining, the evaluation happens in the same order as the methods are written on the page, much like piping commands to one another in shell scripts.

Incremental evaluation prevents some items from being evaluated to produce the results you need which is sometimes more efficient than traditional whole-collection transforms.
There may be cases where a well hand-written loop will be faster, but in general, the overhead for using these transformations is minimal and, I believe, well worth the clarity, safety, and productivity benefits they provide.
If you find a better/faster implementation, please submit your improvements!

#API

Functions available in <code>Sequence</code> (as of 2015-03-15):
###Starting Points:
```java
Sequence<T> Sequence.ofArray(T... i)
Sequence<T> Sequence.ofArray(Iterator<T> i)
Sequence<T> Sequence.ofArray(Iterable<T> i)
```
###Transformations:
```java
// Run a function against each item for side effects (e.g. writing output)
void forEach(Consumer<T> se)

// Apply the function to each item, accumulating the result in u.  Other
// transformations could be implemented with just this one function, but
// it is clearer to use the most specific transformations that meets your needs.
// Still, sometimes you need the flexibility foldLeft provides.
// This implementation follows the convention that foldLeft processes items
// *in order* unless those items are a linked list, and in this case,
// they are not a linked list.
U foldLeft(U u, BiFunction<U, T, U> fun)

// Return only the items for which the given predicate returns true
Sequence<T> filter(Predicate<T> pred)

// Return items from the beginning until the given predicate returns false
Sequence<T> takeWhile(Predicate<T> p)

// Return only the first n items
Sequence<T> take(long numItems)

// Ignore the first n items and return only those that come after
Sequence<T> drop(long numItems)

// Transform each item into exactly one new item using the given function
Sequence<U> map(Function<T,U> func)

// Add items to the end of this Sequence
Sequence<T> concat(Sequence<T> pv)

// Transform each item into zero or more new items using the given function
Sequence<U> flatMap(Function<T,Sequence<U>> func)
```
###Endpoints
```java
// A one-time use, not-thread-safe way to get each value of this Realizable in turn.
UnmodIterator<T> iterator();

// The contents of this Realizable as a thread-safe immutable list.
// Use this when you want to access items quickly O(log32 n) by index.
ImList<T> toImList();

// The contents of this Realizable as an thread-safe, immutable, sorted (tree) map.
// Use this when you want to quickly O(log n) look up values by key, but still be
// able to retrieve Entries in key order.
ImSortedMap<U,V> toImSortedMap(Comparator<? super U> comp,
                               Function1<? super T,Map.Entry<U,V>> f1);

// The contents of this Realizable presented as an immutable, sorted (tree) set.
// Use this when you want to quickly O(log n) tell whether the set contains various items.
ImSortedSet<T> toImSortedSet(Comparator<? super T> comp);

// The contents copied to a mutable list.  Use toImList unless you need to modify the list in-place.
List<T> toMutableList();

// Returns the contents of this Realizable copied to a mutable hash map.
// Use toImMap() unless you need to modify the map in-place.
Map<U,V> toMutableMap(Function1<? super T,Map.Entry<U,V>> f1);

// Returns the contents of this Realizable copied to a mutable tree map.
// Use toImSortedMap() unless you need to modify the map in-place.
SortedMap<U,V> toMutableSortedMap(Function1<? super T,Map.Entry<U,V>> f1);

// Returns the contents of this Realizable copied to a mutable hash set.
// Use toImSet() unless you need to modify the set in-place.
Set<T> toMutableSet();

// Returns the contents of this Realizable copied to a mutable tree set.
// Use toImSortedSet unless you need to modify the set in-place.
SortedSet<T> toMutableSortedSet(Comparator<? super T> comp);

// Returns an Object[] for backward compatibility
Object[] toArray();

// The contents of this Realizable as an unmodifiable hash map.  Use this when
// you want to very quickly O(1) look up values by key, and don't care about ordering.
ImMap<U,V> toImMap(Function1<? super T,Map.Entry<U,V>> f1);

// The contents of this Realizable presented as an unmodifiable hash set.
// Use this when you want to very quickly O(1) tell whether the set contains
// various items, but don't care about ordering.
ImSet<T> toImSet();
```

#Learn

There is a (possibly outdated) problem-set for learning this tool-kit: https://github.com/GlenKPeterson/LearnFpJava

#Details
 - Like Guava, we want to be as compatible with the java.util... collections as possible, while preventing mutation-in-place.
 - org.organicdesign.fp.collection.**Un**... interfaces extend the java.util collection interfaces of the same name (minus the "Un" prefix) deprecate all the mutate-in-place methods to make your IDE show them in red, and implement them to throw UnsupportedOperationExceptions to fail fast if you try to use them anyway.  These interfaces are useful in its own right as a way to declare that a function does not modify what is passed, or that what it returns cannot be modified.  Modification errors are caught as early as possible due to deprecation warnings.
 - org.organicdesign.fp.collection.**Im**... interfaces are the immutable, lightweight-copy collection interfaces.  Only the "get" methods from the java.util... collection interfaces remain.  Additional "set" methods that return a new collectoin are added at this level.
 - org.organicdesign.fp.collection.**Persistent**... implementations have been taken directly from Clojure (hence the Eclipse licence for those components).  For starters, we will include the celebrated Vector and the sorted (tree) Set and Map implementations.  We will add the hash-based Set and Map later, but they will take a separate Equator to handle equals() and hashCode() much the way the tree-based collections take a Comparator.

Within your own FP-centric world, you will use the Im interfaces and implementations and transform them with the Sequence abstraction.  Methods that interact with imperative Java code will take the java.util interfaces and return either the Im- interfaces, or Un- interfaces as necessary.  Where practical, try to use the Im-interfaces instead of their implementations, as new, better immutable collection designs surface every few years.

The Sequence model implements lazy, immutable, type-safe, and thread-safe transformations.  It is also memoized/cached, so it is useful for repeated queries.  Sequence is most similar to the Clojure sequence abstraction, but it's pure Java and type-safe.  Sequence and View both allow processing in the smallest possible (and therefore laziest) increments.  I fond myself focusing on View more than Sequence at first, but Sequence has caught up and may replace View if the performance is similar.

The classes in the <code>function</code> package allow you to use the Java 8 functional interfaces smoothly warpping things that throw checked exceptions in Java 8, or as "second class" functions in Java 7.  They are all named Function*N*  where *N* is the number of arguments they take.  They all automatically wrap and re-throw checked exceptions.  There are no versions for primitives, or that return **void**.  Well, except for SideEffect, which may be removed.

In Java, variables declared outside a lambda and used within one must be effectively finial.  The Mutable.Ref class works around this limitation.

In short, Clojure doesn't have static types.  Scala has an TMTOWTDI attitude that reminds me of how C++ and Perl ended up producing write-only code.  Unwilling to move a million lines of code to either language, I tried to bring the best of both to Java.

#Dependencies
- Java 8 (tested with 64-bit Linux build 1.8.0_45).  Probably can be meaningfully adapted to work well as far back as Java 5 with some work.  I plan to keep new development work on the main branch, but am very willing to help maintain branches back-ported to Java 7, 6, 5,.... if other people can share the load.
 
#Build Dependencies
- Maven (tested version: 3.2.3 64-bit Linux build)

#Test Dependencies
- Maven will download jUnit for you
- As of 2014-03-08, all major areas of functionality were covered by unit tests.

#Change Log
<<<<<<< HEAD
2015-08-23 version 0.9.13 Renamed most methods in StaticImports.  This is why I've been calling this
*alpha*-quality code.  The four methods map(), set(), tup(), and vec() comprise a mini
data-definition language.  It's wordier than JSON, but still brief for Java and fairly brief
over-all.  Of those four methods, only tup() uses overloading to take heterogeneous arguments.
The other three are the only places in this project that use varargs.  The unmod() methods
have all been renamed to unmodSortedSet() or whatever to avoid overloading with the same number
of arguments and bring it in line with Josh Bloch's Item 41.  This project will be *alpha* still,
at least until the new TransDesc code from the One-Off-Examples project is merged into here.
That code should replace Sequence and View.

2015-08-23 version 0.9.12 Removed `Transformable<T> filter(Function1<? super T,Boolean> predicate)`.
=======
2015-08-24 version 0.9.14 Made Tuple2 and Tuple3 non-final and made constructors public for extra
and easy inheritance.

2015-08-23 version 0.9.12 Removed `Transformable<T> forEach(Function1<? super T,?> consumer)`.
>>>>>>> 5b51eeff
See reasons in the "Out of Scope" section below.

2015-08-13 version 0.9.11: Added `RangeOfInt` class as an efficient (in both time and memory)
implementation of `List<Integer>`.  If you want to compare a `RangeOfInt` to generic `List<Integer>`, use
`RangeOfInt.LIST_EQUATOR` so that the hashCodes will be compatible.

2015-07-28 version 0.9.10: Changed toTypedArray() to toArray() because the former was not type safe in a way that would blow up only at runtime.  The latter is still provided for backwards compatibility (particularly useful in jUnit tests).

2015-07-25 version 0.9.9: Renamed methods in staticImports imList() to vec(), imSet() to hSet() (think: "hashSet()"),
imSortedSet to tSet() (think: "treeSet()"), imSortedMap to tMap(), etc.  Also removed the telescoping
methods in favor of just passing vec(tup(1, "one"), tup(2, "two"), tup(3, "three"));  It's maybe a little more work,
but a little less cognitive load and a lot less testing!  Also added Mutable.intRef.decrement().
Renamed Sequence.of() to .ofArray() and similarly with View.  I may rename Sequence/View.ofIter() to
just .of() in a future version, but then, I'm probably going to remove Sequence and replace View
with Transform too.  The interface to Transform is not like View without head() and tail() and it's immutable and faster.

2015-06-23 version 0.9.8: Added union(Iterable i) method to ImSet.

2015-06-12 version 0.9.7: Renamed classes and methods so that the unmodifiable prefix is now "unmod" instead of "un".
Changed XxxxOrdered to SortedXxxx to be more compatible with Java naming conventions.
Added Equator to HashMap and HashSet so you can define your own ComparisonContext now.

2015-06-07 version 0.9.6: Added PersistentHashMap and PersistentHashSet from Clojure with some tests for the same.

2015-06-04 version 0.9.5: Renamed everything from Sorted to Ordered.
Added an UnIteratorOrdered that extends UnIterator.  Same methods, just with an ordering guarantee.
Made UnMap and UnSet extend UnIterator, UnMapOrdered and UnSetOrdered extend UnIteratorOrdered.
Deleted some unnecessary wrapping methods in StaticImports.

2015-06-02 version 0.9.4: Renamed methods so that append/prepend means to add one item, while concat/precat means to add many items.
Changed ImList.put() to ImList.replace() to clarify how it's different from inserting (it doesn't push subsequent items to the right).
Made ImList and PersistentVector implement Sequence.
Changed everything that wrapped an Iterator to take an Iterable instead - can't trust an iterator that's been exposed to other code.
Test coverage was above 85% by line at one point.

2015-05-24 version 0.9.3: Made TreeSet and TreeMap.comparator() return null when the default comparator is used (to 
match the contract in SortedMap and SortedSet).

2015-05-24 version 0.9.2: Moved experiments to my One-off_Examples project.

2015-05-24 version 0.9.1: Renamed project from J-cicle to UncleJim.

2015-05-13 Release 0.9 alpha which packages type-safe versions of the Clojure collections and sequence abstraction for Java.
- 3 Immutable collections: [PersistentVector](src/main/java/org/organicdesign/fp/collections/PersistentVector.java), [PersistentTreeMap](src/main/java/org/organicdesign/fp/collections/PersistentTreeMap.java), and [PersistentTreeSet](src/main/java/org/organicdesign/fp/collections/PersistentTreeSet.java).  None of these use equals() or hashcode().
Vector doesn't need to and Map and Set take a Comparator.
- Un-collections which are the Java collection interfaces, but unmodifiable.  These interfaces deprecate the mutator methods and implement them to throw exceptions.  Plus, UnMap implements UnIterable<UnMap.UnEntry<K,V>>.
- Im-collections which add functional "mutator" methods that return a new collection reflecting the change, leaving the old collection unchanged.
- Basic sequence abstraction on the Im- versions of the above.
- Function interfaces that manage exceptions and play nicely with java.util.function.* when practical.
- Memoization methods on functional interfaces.

2015-04-05 version 0.8.2:
- Renamed Sequence.first() and .rest() to .head() and .tail() so that they wouldn't conflict with TreeSet.first()
which returns a T instead of an Option<T>.  This was a difficult decision and I actually implemented all of Sequence
except for flatMap with first() returning a T.  All the functions that could return fewer items that were previously
lazy became eager.  Flatmap became eager, but also became very difficult to implement correctly.  View is already eager,
so I renamed the methods to use the more traditional FP names and restored the Option<T>.  If you don't like the names,
just be glad I didn't use car and cdr.

2015-04-05 version 0.8.1:
- Renamed FunctionX.apply_() to just apply() to match java.util.function interfaces.
 Renamed FunctionX.apply() to applyEx() but this is still what you implement and it can throw an exception.
 Made FunctionX.apply() methods rethrow RuntimeExceptions unchanged, but (still) wrap checked Exceptions in RuntimeExceptions.
 They were previously wrapped in IllegalStateExceptions, except for SideEffect which tried to cast the exception which never worked.
- Added all the functions to Sequence that were previously only in View, plus tests for same.
- Re-implemented Sequence abstraction using LazyRef.
- SideEffect has been deprecated because it may not have been used anywhere.
- Added some tests, improved some documentation, and made a bunch of things private or deleted them in experiments.collections.ImVectorImpl.

2015-03-14 version 0.8.0: Removed firstMatching - in your code, replace firstMatching(...) with filter(...).head().
Implemented filter() on Sequence.

0.7.4:
Added uMapSkipNull and other skipNull versions of the StaticImports methods.  This allows little one-liner add-if items
to still go efficiently into an immutable map.  Next step is to probably implement an immutable map that you can
"add things to" (returning a new immutable map, leaving the original unchanged).  Made Tuple2 implement Map.Entry.
Added unit tests for the above.

0.7.3:
 - Added back exception-safe Function0 (Producer)
 - Added LazyRef class to take a Function0 and lazily initialize a value (and free the initialization resources) on the
 first call to get().  Subsequent calls to get() cheaply return the previously initialized value.  This class is thread
 safe if the producer and the values it produces are free from outside influences.

#To Do
Note: Statistics for iterating through 30 million items:
120ms: for-each loop or similar
350ms: View
1.2 seconds: Sequence (12 seconds the first time, 1.2 seconds on subsequent runs).
120ms: Transform

 - Therefore: Replace View and Sequence with Transform.  It seems in every way superior.
 - Complete [Transformation Description](https://github.com/GlenKPeterson/One-off_Examples/blob/master/src/main/java/org/organicdesign/fp/experiments/TransDesc.java) (currently in the One-off Examples project until it's ready for prime time).
- Have an Ordered version of Transform as well as the (default) unreliable order.  Only the ordered version can be used for implementing things like equals() and hashCode()
 - Change/add brief StaticImports methods for most used collections: vec() for PersistentVector can then replace all other varargs arguments with List's.  Also t2() for Tuple2, t3() for Tuple3, etc. makes constructing immutable data a snap.
 - Bring unit test coverage back above 80%, or 85% if sensible.
 - Update JavaDoc, esp. Im vs. Unmod
 - Add `Either` (I have a working implementation) - it's like `Or` without the attitude.
 - Make visio drawig of interface diagram.
 - Clarify/Simplify/Improve Readme.md
 - Update learnFPJava project
 - Make sure Iterable (and List when appropriate) is implemented efficiently in all collections
 - Make sure to make use of asTransient() in all constructors (done for HashMap and maybe others).
 - Add a [Persistent RRB Tree](http://infoscience.epfl.ch/record/169879/files/RMTrees.pdf) and compare its performance to the PersistentVector.

NOTE: Maybe this goes in the presentation, not in this ReadMe?

Why are fluent interfaces superior to void methods?  Answer: find the bug in the following code:

```java
Thing t = new Thing();
t.setOne(1);
t.setTwo(2);
t.doStuff();
if (t.didStuff()) {
    System.out.println("did some stuff");
}
 
Thing t2 = new Thing();
t2.setOne(55);
t2.setTwo(23);
t2.doStuff();
if (t.didStuff()) {
    System.out.println("did more stuff");
}
```

Did you see that t.didStuff() is checked twice and t2.didStuff() is never checked?
With a fluent interface, this kind of bug is not possible.

```java
if (new Thing().setOne(1)
               .setTwo(2)
               .doStuff()
               .didStuff()) {
     System.out.println("did some stuff");
}

if (new Thing().setOne(55)
               .setTwo(23)
               .doStuff()
               .didStuff()) {
     System.out.println("did more stuff");
}
```

#Out of Scope

###T reduceLeft(BiFunction<T, T, T> fun)
reduceLeft() is like foldLeft without the "u" parameter.
I implemented it, but deleted it because it seemed like a very special case of foldLeft that only operated on items of the same type as the original collection.
I didn't think it improved readability or ease of use to have both methods.
How hard is it to pass a 0 or 1 to foldLeft?
It's easy enough to implement if there is a compelling use case where it's significantly better than foldLeft.
Otherwise, fewer methods means a simpler interface to learn.

###Transformable<T> forEach(Function1<? super T,?> consumer)
Java 8 has `void forEach(Consumer<? super T> action)` on both Iterable and Stream that does what
Transformable.forEach() used to do.  The old Transformable method overloaded (but did not override)
this method which is problematic for the reasons Josh Bloch gives in his Item 41.  Either make
use of the Java 8 `void forEach(i -> log(i))` or pass a constant function like
`i -> { print(i); return Boolean.TRUE; }` to
`Transformable<T> filter(Function1<? super T,Boolean> predicate)` instead. 

###View<T> interpose(T item)
I also implemented interpose(), but took it out because my only use case was to add commas to a list to display
it in English and for that, you also need a conjunction, and often a continuation symbol:

a, b, c, or d.

a, b, c, and d.

a,b,c...

None of those are simple uses of interpose.

#Thank You
Nathan Williams: for many lengthy email conversations about this project, encouragement to separate state from the transformation, and occasional light code review.

GreenJUG: for bearing with talks on early versions of this code two years in a row.

Everyone whose ideas are collected in this project.

#Licenses
Java&trade; is a registered trademark of the Oracle Corporation in the US and other countries.  UncleJim is not part of Java.  Oracle is in no way affiliated with the UncleJim project.

UncleJim is not part of Clojure.  Rich Hickey and the Clojure team are in no way affiliated with the UncleJim project, though it borrows heavily from their thoughts and even some of their open-source code.

The Clojure collections are licensed under the Eclipse Public License.  Versions of them have been included in this project and modified to add type safety and implement different interfaces.  These files are still derivative works under the EPL.  The [EPL is not compatable with the GPL version 2 or 3](https://eclipse.org/legal/eplfaq.php#GPLCOMPATIBLE).  You can [add an exception to the GPL to allow you to release EPL code under this modified GPL](http://www.gnu.org/licenses/gpl-faq.html#GPLIncompatibleLibs), but not the other way around.

Unless otherwise stated, the rest of this work is licensed under the Apache 2.0 license.  New contributions should be made under the Apache 2.0 license whenever practical.  I believe it is more popular, clearer, and has been better tested in courts of law.  [The Apache 2.0 license is also one-way compatible with the GPL version 3](http://www.apache.org/licenses/GPL-compatibility.html), so that everything *except* the Clojure collections can be combined and re-distributed with GPLv3 code.  Apache is not compatible with GPLv2, though you might try the GPL modification mentioned in the previous paragraph.

As of 2015-03-24, the following statements made me think the Apache and EPL licenses were compatible.

###From Apache
> For the purposes of being a dependency to an Apache product, which licenses
> are considered to be similar in terms to the Apache License 2.0?
>
> Works under the following licenses may be included within Apache products:
>
> ...
>
> Eclipse Distribution License 1.0
>
> ...
>
> Many of these licenses have specific attribution terms that need to be
> adhered to, for example CC-A, often by adding them to the NOTICE file. Ensure
> you are doing this when including these works. Note, this list is
> colloquially known as the Category A list.

Source (as of 2015-05-13): https://www.apache.org/legal/resolved#category-a

###From Eclipse
> What licenses are acceptable for third-party code redistributed by Eclipse
> projects?
>
> Eclipse views license compatibility through the lens of enabling successful
> commercial adoption of Eclipse technology in software products and services.
> We wish to create a commercial ecosystem based on the redistribution of
> Eclipse software technologies in commercially licensed software products.
> Determining whether a license for third-party code is acceptable often
> requires the input and advice of Eclipse’s legal advisors. If you have any
> questions, please contact license@eclipse.org.
>
> The current list of licenses approved for use by third-party code
> redistributed by Eclipse projects is:
>
> Apache Software License 1.1
>
> Apache Software License 2.0
>
> ...

Source (as of 2015-05-13): https://eclipse.org/legal/eplfaq.php#3RDPARTY<|MERGE_RESOLUTION|>--- conflicted
+++ resolved
@@ -254,8 +254,7 @@
 - As of 2014-03-08, all major areas of functionality were covered by unit tests.
 
 #Change Log
-<<<<<<< HEAD
-2015-08-23 version 0.9.13 Renamed most methods in StaticImports.  This is why I've been calling this
+2015-08-25 version 0.10.0 Renamed most methods in StaticImports.  This is why I've been calling this
 *alpha*-quality code.  The four methods map(), set(), tup(), and vec() comprise a mini
 data-definition language.  It's wordier than JSON, but still brief for Java and fairly brief
 over-all.  Of those four methods, only tup() uses overloading to take heterogeneous arguments.
@@ -265,13 +264,10 @@
 at least until the new TransDesc code from the One-Off-Examples project is merged into here.
 That code should replace Sequence and View.
 
-2015-08-23 version 0.9.12 Removed `Transformable<T> filter(Function1<? super T,Boolean> predicate)`.
-=======
 2015-08-24 version 0.9.14 Made Tuple2 and Tuple3 non-final and made constructors public for extra
 and easy inheritance.
 
 2015-08-23 version 0.9.12 Removed `Transformable<T> forEach(Function1<? super T,?> consumer)`.
->>>>>>> 5b51eeff
 See reasons in the "Out of Scope" section below.
 
 2015-08-13 version 0.9.11: Added `RangeOfInt` class as an efficient (in both time and memory)
