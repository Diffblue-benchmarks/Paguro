--- conflicted
+++ resolved
@@ -64,11 +64,7 @@
         <groupId>org.organicdesign</groupId>
         <!-- NOTE: artifactId will change to "Paguro" in November 2016 -->
         <artifactId>UncleJim</artifactId>
-<<<<<<< HEAD
         <version>2.1.0-SNAPSHOT</version>
-=======
-        <version>2.0.13</version>
->>>>>>> b0c2037b
 </dependency>
 ```
 
