--- conflicted
+++ resolved
@@ -1,14 +1,9 @@
-<<<<<<< HEAD
-If you're using Java 8, you need to get the Java 8 branch from here (now includes unit tests):
-https://github.com/GlenKPeterson/fp4java7/tree/2014-03-02_java8
-=======
-If you're using Java 7, you need to get the Java 7 branch from here:
-https://github.com/GlenKPeterson/fp4java7/
->>>>>>> cd6a9d47
+You are on the Java 8 branch of this project.  If you're using Java 7 or earlier, you need to get the Java 7 branch from here:
+https://github.com/GlenKPeterson/fp4java7/tree/java7
 
 #Usage
 
-Typical usage in Java 8 (prettier than Java 7):
+Typical usage:
 
 ```java
 List<Integer> list = ViewFromArray.of(1,2,3,4,5,6,7,8,9,10,11)
@@ -22,26 +17,6 @@
 
 None of these transformations change the underlying collections.  Ratherly they lazily build a new collection by chaining together all the operations you specify, then applying them in a single pass through the unerlying data.
 
-A good editor like Intellij IDEA has auto-completion and code folding features that make the Java 7 code look almost like the Java 8 code, but the above example completely expanded in Java 7 looks like this:
-
-```java
-List<Integer> list = ViewFromArray.of(1,2,3,4,5,6,7,8,9,10,11)
-        .filter(new Filter<Integer>() {
-            @Override
-            public boolean apply(Integer i) {
-                return i > 3;
-            }})
-        .map(new Function1<Integer,Integer>() {
-            @Override
-            public Integer apply(Integer i) {
-                return i + 1;
-            }})
-        .toJavaUnmodArrayList();
-
-FunctionUtils.toString(list);
-// Returns: "UnmodifiableRandomAccessList(5,6,7,8,9...)"
-```
-
 #Motivations
 
 Using a loop says nothing about what you are trying to accomplish.  Is a given loop supposed to map something, filter it, accumulate a result, or all three?  Different kinds of collections require different looping constructs which can be error prone for the coder and confusing for the reader.  Loops generally require setting up accumulators, then looping through all kinds of <code>if</code>, <code>break</code>, and <code>continue</code> statements, like some kind of mad obstacle race that involves as many state changes as possible.
@@ -54,7 +29,7 @@
 
 #API
 
-Functions available in <code>View</code> (as of 2014-02-16):
+Functions available in <code>View</code> (as of 2014-03-07):
 ###Starting Points:
 ```java
 View<T> ViewFromArray.of(T... i)
